/**
 * Copyright 2012 Twitter, Inc.
 *
 * Licensed under the Apache License, Version 2.0 (the "License");
 * you may not use this file except in compliance with the License.
 * You may obtain a copy of the License at
 *
 * http://www.apache.org/licenses/LICENSE-2.0
 *
 * Unless required by applicable law or agreed to in writing, software
 * distributed under the License is distributed on an "AS IS" BASIS,
 * WITHOUT WARRANTIES OR CONDITIONS OF ANY KIND, either express or implied.
 * See the License for the specific language governing permissions and
 * limitations under the License.
 */
package parquet.avro;

import com.google.common.base.Charsets;
import com.google.common.collect.ImmutableMap;
import com.google.common.io.Resources;
import java.io.File;
import java.nio.ByteBuffer;
import java.util.Arrays;
import java.util.List;
import java.util.ArrayList;

import org.apache.avro.Schema;
import org.apache.avro.generic.GenericData;
import org.apache.avro.generic.GenericData.Fixed;
import org.apache.avro.generic.GenericFixed;
import org.apache.avro.generic.GenericRecord;
import org.apache.avro.generic.GenericRecordBuilder;
import org.apache.avro.util.Utf8;
import org.apache.hadoop.fs.Path;
import org.junit.Test;

import static org.junit.Assert.assertEquals;
import static org.junit.Assert.assertArrayEquals;
import static org.junit.Assert.assertNotNull;

public class TestReadWrite {

  @Test
  public void testEmptyArray() throws Exception {
    Schema schema = new Schema.Parser().parse(
        Resources.getResource("array.avsc").openStream());

    File tmp = File.createTempFile(getClass().getSimpleName(), ".tmp");
    tmp.deleteOnExit();
    tmp.delete();
    Path file = new Path(tmp.getPath());

    AvroParquetWriter<GenericRecord> writer = 
        new AvroParquetWriter<GenericRecord>(file, schema);

    // Write a record with an empty array.
    List<Integer> emptyArray = new ArrayList<Integer>();
    GenericData.Record record = new GenericRecordBuilder(schema)
        .set("myarray", emptyArray).build();
    writer.write(record);
    writer.close();

    AvroParquetReader<GenericRecord> reader = new AvroParquetReader<GenericRecord>(file);
    GenericRecord nextRecord = reader.read();

    assertNotNull(nextRecord);
    assertEquals(emptyArray, nextRecord.get("myarray"));
  }

  @Test
  public void testEmptyMap() throws Exception {
    Schema schema = new Schema.Parser().parse(
        Resources.getResource("map.avsc").openStream());

    File tmp = File.createTempFile(getClass().getSimpleName(), ".tmp");
    tmp.deleteOnExit();
    tmp.delete();
    Path file = new Path(tmp.getPath());

    AvroParquetWriter<GenericRecord> writer = 
        new AvroParquetWriter<GenericRecord>(file, schema);

    // Write a record with an empty map.
    ImmutableMap emptyMap = new ImmutableMap.Builder<String, Integer>().build();
    GenericData.Record record = new GenericRecordBuilder(schema)
        .set("mymap", emptyMap).build();
    writer.write(record);
    writer.close();

    AvroParquetReader<GenericRecord> reader = new AvroParquetReader<GenericRecord>(file);
    GenericRecord nextRecord = reader.read();

    assertNotNull(nextRecord);
    assertEquals(emptyMap, nextRecord.get("mymap"));
  }

  @Test
<<<<<<< HEAD
  public void testAll() throws Exception {
=======
  public void testMapWithUtf8Key() throws Exception {
    Schema schema = new Schema.Parser().parse(
        Resources.getResource("map.avsc").openStream());

    File tmp = File.createTempFile(getClass().getSimpleName(), ".tmp");
    tmp.deleteOnExit();
    tmp.delete();
    Path file = new Path(tmp.getPath());

    AvroParquetWriter<GenericRecord> writer = 
        new AvroParquetWriter<GenericRecord>(file, schema);

    // Write a record with a map with Utf8 keys.
    GenericData.Record record = new GenericRecordBuilder(schema)
        .set("mymap", ImmutableMap.of(new Utf8("a"), 1, new Utf8("b"), 2))
        .build();
    writer.write(record);
    writer.close();

    AvroParquetReader<GenericRecord> reader = new AvroParquetReader<GenericRecord>(file);
    GenericRecord nextRecord = reader.read();

    assertNotNull(nextRecord);
    assertEquals(ImmutableMap.of("a", 1, "b", 2), nextRecord.get("mymap"));
  }

  @Test
  public void testAllMinusFixed() throws Exception {
>>>>>>> 5adf79f3
    Schema schema = new Schema.Parser().parse(
        Resources.getResource("all.avsc").openStream());

    File tmp = File.createTempFile(getClass().getSimpleName(), ".tmp");
    tmp.deleteOnExit();
    tmp.delete();
    Path file = new Path(tmp.getPath());
    
    AvroParquetWriter<GenericRecord> writer = new
        AvroParquetWriter<GenericRecord>(file, schema);

    GenericData.Record nestedRecord = new GenericRecordBuilder(
        schema.getField("mynestedrecord").schema())
            .set("mynestedint", 1).build();

    List<Integer> integerArray = Arrays.asList(1, 2, 3);
    GenericData.Array<Integer> genericIntegerArray = new GenericData.Array<Integer>(
        Schema.createArray(Schema.create(Schema.Type.INT)), integerArray);

    GenericFixed genericFixed = new GenericData.Fixed(
        Schema.createFixed("fixed", null, null, 1), new byte[] { (byte) 65 });

    List<Integer> emptyArray = new ArrayList<Integer>();
    ImmutableMap emptyMap = new ImmutableMap.Builder<String, Integer>().build();

    GenericData.Record record = new GenericRecordBuilder(schema)
        .set("mynull", null)
        .set("myboolean", true)
        .set("myint", 1)
        .set("mylong", 2L)
        .set("myfloat", 3.1f)
        .set("mydouble", 4.1)
        .set("mybytes", ByteBuffer.wrap("hello".getBytes(Charsets.UTF_8)))
        .set("mystring", "hello")
        .set("mynestedrecord", nestedRecord)
        .set("myenum", "a")
        .set("myarray", genericIntegerArray)
        .set("myemptyarray", emptyArray)
        .set("myoptionalarray", genericIntegerArray)
        .set("mymap", ImmutableMap.of("a", 1, "b", 2))
        .set("myemptymap", emptyMap)
        .set("myfixed", genericFixed)
        .build();

    writer.write(record);
    writer.close();

    AvroParquetReader<GenericRecord> reader = new AvroParquetReader<GenericRecord>(file);
    GenericRecord nextRecord = reader.read();

    assertNotNull(nextRecord);
    assertEquals(null, nextRecord.get("mynull"));
    assertEquals(true, nextRecord.get("myboolean"));
    assertEquals(1, nextRecord.get("myint"));
    assertEquals(2L, nextRecord.get("mylong"));
    assertEquals(3.1f, nextRecord.get("myfloat"));
    assertEquals(4.1, nextRecord.get("mydouble"));
    assertEquals(ByteBuffer.wrap("hello".getBytes(Charsets.UTF_8)), nextRecord.get("mybytes"));
    assertEquals("hello", nextRecord.get("mystring"));
    assertEquals("a", nextRecord.get("myenum"));
    assertEquals(nestedRecord, nextRecord.get("mynestedrecord"));
    assertEquals(integerArray, nextRecord.get("myarray"));
    assertEquals(emptyArray, nextRecord.get("myemptyarray"));
    assertEquals(integerArray, nextRecord.get("myoptionalarray"));
    assertEquals(ImmutableMap.of("a", 1, "b", 2), nextRecord.get("mymap"));
    assertEquals(emptyMap, nextRecord.get("myemptymap"));
    assertEquals(genericFixed, nextRecord.get("myfixed"));
  }

}<|MERGE_RESOLUTION|>--- conflicted
+++ resolved
@@ -95,9 +95,6 @@
   }
 
   @Test
-<<<<<<< HEAD
-  public void testAll() throws Exception {
-=======
   public void testMapWithUtf8Key() throws Exception {
     Schema schema = new Schema.Parser().parse(
         Resources.getResource("map.avsc").openStream());
@@ -125,8 +122,7 @@
   }
 
   @Test
-  public void testAllMinusFixed() throws Exception {
->>>>>>> 5adf79f3
+  public void testAll() throws Exception {
     Schema schema = new Schema.Parser().parse(
         Resources.getResource("all.avsc").openStream());
 
