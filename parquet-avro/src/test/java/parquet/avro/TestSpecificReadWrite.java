--- conflicted
+++ resolved
@@ -17,18 +17,12 @@
 
 import com.google.common.collect.ImmutableList;
 
-<<<<<<< HEAD
-=======
 import org.apache.avro.Schema;
->>>>>>> e20c490b
 import org.apache.hadoop.conf.Configuration;
 import org.apache.hadoop.fs.Path;
 import org.junit.Test;
 
-<<<<<<< HEAD
 import parquet.hadoop.ParquetFileReader;
-=======
->>>>>>> e20c490b
 import parquet.hadoop.ParquetReader;
 import parquet.hadoop.ParquetWriter;
 import parquet.hadoop.metadata.CompressionCodecName;
@@ -125,7 +119,6 @@
   }
 
   @Test
-<<<<<<< HEAD
   public void testFileMetaData() throws IOException {
 
     Path path = writeCarsToParquetFile(1, CompressionCodecName.UNCOMPRESSED, false, true);
@@ -140,11 +133,9 @@
     assertEquals("putAllMetaDataValue2", keyValueMap.get("putAllMetaDataKey2"));
   }
 
-  private Path writeCarsToParquetFile( int num, CompressionCodecName compression, boolean enableDictionary, boolean addFileMetaData) throws IOException {
-=======
   public void testProjection() throws IOException {
 
-    Path path = writeCarsToParquetFile(1, CompressionCodecName.UNCOMPRESSED, false);
+    Path path = writeCarsToParquetFile(1, CompressionCodecName.UNCOMPRESSED, false, false);
     Configuration conf = new Configuration();
 
     Schema schema = Car.getClassSchema();
@@ -180,8 +171,7 @@
     }
   }
 
-  private Path writeCarsToParquetFile( int num, CompressionCodecName compression, boolean enableDictionary) throws IOException {
->>>>>>> e20c490b
+  private Path writeCarsToParquetFile( int num, CompressionCodecName compression, boolean enableDictionary, boolean addFileMetaData) throws IOException {
     File tmp = File.createTempFile(getClass().getSimpleName(), ".tmp");
     tmp.deleteOnExit();
     tmp.delete();
